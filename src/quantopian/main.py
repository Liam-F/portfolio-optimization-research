import os
import numpy as np
import pandas as pd
import functools
import pickle
from datetime import timedelta
from multiprocessing import Pool
from sklearn.ensemble import RandomForestRegressor
from sklearn.preprocessing import robust_scale
import features as ft
import preprocessing
import util

pd.set_option('display.width', 200)


def compute_features(pairs, features_list, drop_nans=True, scale=True):

    nb_strategies = pairs.shape[1]
    feature_names = [f.__name__ for f in features_list]

    X = np.zeros((nb_strategies, len(features_list)))
    for i, strategy in enumerate(pairs.columns):
        X[i] = preprocessing.compute_features(pairs[strategy], features_list)
    X = pd.DataFrame(data=X, columns=feature_names, index=pairs.columns)
    if drop_nans:
        X = util.drop_nan_rows(X)
    if scale:
        X[:] = robust_scale(X)
    return X


def compute_labels(pairs):
    nb_strategies = pairs.shape[1]
    y = np.zeros((nb_strategies, 1))
    for i, strategy in enumerate(pairs.columns):
        y[i] = np.array([ft.sharpe_ratio(pairs[strategy])])
    return y


def sharpe_based_selection_function(pnls, date, n=25):
    pnls = pnls[:(date - timedelta(days=1))]
    sharpes = pnls.apply(ft.sharpe_ratio_last_year)
    return sharpes.sort_values(ascending=False).index[:n].values


def select_n_best_predicted_strategies(model, features_list, strategy_pnls, date, n=50):
    strategy_pnls = strategy_pnls[:(date - timedelta(days=1))]
    X = compute_features(strategy_pnls, features_list, scale=True, drop_nans=True)
    strategy_list = X.index.values
    predicted_sharpe = model.predict(X)
    strategy_sharpe_pairs = [(strategy, predicted_sharpe[i]) for i, strategy in enumerate(strategy_list)]
    strategy_sharpe_pairs.sort(key=lambda pair: pair[1], reverse=True)
    return [strategy[0] for strategy in strategy_sharpe_pairs[:n]]


def portfolio_selection_simulation(strategy_pnls, strategy_selection_function, start_year, selection_frequency='BM', change_frequency='BMS'):
    start_date = strategy_pnls[start_year:].index[0]
    second_date = strategy_pnls[start_year:].index[0]
    end_date = strategy_pnls[start_date:].index[-1]
    scaled_pnls = strategy_pnls / strategy_pnls['2015-02':'2015-12'].std()  # Franky-like scaling (excludes Swiss-Franc event).

    selection_dates = pd.date_range(start_date, end_date, freq=selection_frequency)
    change_dates = pd.date_range(start_date, end_date, freq=change_frequency)

    # we want to select the strategies on the first day of operation
    if start_date not in selection_dates:
        selection_dates = selection_dates.union(pd.Index([start_date]))
    if start_date not in change_dates:
        change_dates = change_dates.union(pd.Index([second_date]))

    selection_dates = selection_dates[:len(change_dates)]

    strategy_selection_fn_partial = functools.partial(strategy_selection_function, strategy_pnls)
    with Pool() as p:
        # do the strategy selection over the whole simulation period
        selected_strategies = p.map(strategy_selection_fn_partial, selection_dates)

    selected_strategies_series = pd.Series(data=selected_strategies,
                                           index=change_dates)

    selected_pnls = []
    for date in strategy_pnls[second_date:].index:
        if date in change_dates:
            current_strategies = selected_strategies_series.loc[date]
        # record daily pnl
        daily_pnl = scaled_pnls.loc[date, current_strategies].sum()
        selected_pnls.append(daily_pnl)

    return pd.Series(data=selected_pnls, index=strategy_pnls[start_date:].index), selected_strategies_series


def compute_training_dataset(features_list, pnls_for_features, pnls_for_labels, features_path=None, scale=True):
    if (features_path is None) or (not os.path.exists(features_path)):
        features = compute_features(pnls_for_features, features_list, drop_nans=False, scale=False)
        labels = compute_labels(pnls_for_labels)

        training_data = pd.DataFrame(
            data=np.hstack([features, labels]),
            columns=[f.__name__ for f in features_list] + ['OUTPUT'],
            index=pnls_for_features.columns
        ).dropna()

        training_data = training_data[np.all(np.isfinite(training_data), axis=1)]

        if scale:
            training_data_final = pd.DataFrame(
                data=robust_scale(training_data),
                columns=training_data.columns,
                index=training_data.index
            )
        else:
            training_data_final = training_data

        if features_path:
            training_data_final.to_csv(features_path)
    else:
        training_data_final = pd.read_csv(features_path, index_col=0)
    return training_data_final


def save_experiment_results(pnls, control_pnls, selected_strategies, control_selected_strategies, experiment_number):
    experiment_number_suffix = '{:02d}'.format(experiment_number)
    experiment_dir_path = f'data/experiment-{experiment_number_suffix}'
    if not os.path.exists(experiment_dir_path):
        os.mkdir(experiment_dir_path)
    selected_strategies.to_csv(
        f'{experiment_dir_path}/selected_strategies-experiment-{experiment_number_suffix}-forest.csv')
    control_selected_strategies.to_csv(
        f'{experiment_dir_path}/selected_strategies-experiment-{experiment_number_suffix}-control.csv')
    pnls.to_csv(f'{experiment_dir_path}/pnls-experiment-{experiment_number_suffix}-forest.csv')
    control_pnls.to_csv(f'{experiment_dir_path}/pnls-experiment-{experiment_number_suffix}-control.csv')


def save_model(model, model_path):
    with open(model_path, 'wb') as file:
        pickle.dump(model, file)


def main():
    experiment_number = 3
    save_experiment = True

    features_list = (ft.trading_days, ft.sharpe_ratio, ft.sharpe_ratio_last_year, ft.annret, ft.annvol,
                     ft.skewness, ft.kurtosis, ft.information_ratio,
                     ft.sharpe_std, ft.sortino_ratio, ft.drawdown_area, ft.max_drawdown, ft.calmar_ratio,
                     ft.tail_ratio, ft.common_sense_ratio,
                     ft.sharpe_ratio_last_30_days, ft.sharpe_ratio_last_90_days,
                     ft.sharpe_ratio_last_150_days)

<<<<<<< HEAD
    # training_data_file = './data/training_data.csv'
    training_data_file = './data/training_data_sharpe_3.csv'

    pairs_pnls = pd.read_csv('./data/all-pairs.csv', parse_dates=True, index_col=0)
    pairs_pnls = pairs_pnls['2013':]
    pairs_pnls = preprocessing.filter_on_nb_trades(pairs_pnls, percent=0.3)  # filter strategies that have more than 30% of non trading days
    # pairs_pnls = preprocessing.filter_on_rolling_sharpe(pairs_pnls, 4, window=126)
    print('Remaining pairs to train: %s' % str(pairs_pnls.shape))
=======
    training_data_file = './data/training_data.csv'
    strategy_pnls = pd.read_csv('./data/all-pairs.csv', parse_dates=True, index_col=0)
    strategy_pnls = strategy_pnls['2013':'2016']
    strategy_pnls = preprocessing.filter_on_nb_trades(strategy_pnls, percent=0.3)  # filter strategies that have more than 30% of non trading days
>>>>>>> 40cce6a9

    production_strategies_pnls = pd.read_csv('./data/production-strategies.csv', parse_dates=True, index_col=0)
    production_strategies_pnls = production_strategies_pnls['2013':'2016']
    training_data = compute_training_dataset(features_list, strategy_pnls['2013':'2014'], strategy_pnls['2015'],
                                             training_data_file)

    training_features = training_data.drop(['OUTPUT'], axis=1)
    training_labels = training_data['OUTPUT']

    control_pnls, control_selected_strategies = portfolio_selection_simulation(production_strategies_pnls['2013':'2016'],
                                                                               sharpe_based_selection_function,
                                                                               start_year='2016')

    model = RandomForestRegressor(n_estimators=100, random_state=42, n_jobs=-1)
    model.fit(training_features, training_labels)

    forest_selection_function = functools.partial(select_n_best_predicted_strategies, model, features_list)
    forest_pnls, forest_selected_strategies = portfolio_selection_simulation(production_strategies_pnls['2013':'2016'],
                                                                             forest_selection_function,
                                                                             start_year='2016')

    if save_experiment:
        save_experiment_results(forest_pnls, control_pnls, forest_selected_strategies, control_selected_strategies,
                                experiment_number)

    forest_sharpe = ft.sharpe_ratio(forest_pnls)
    control_sharpe = ft.sharpe_ratio(control_pnls)

    print(f'Sharpe ratio of forest portfolio: {forest_sharpe}')
    print(f'Sharpe ratio of control portfolio: {control_sharpe}')

    # pairs_to_check = '2015-12-31'
    # X = pd.read_csv('./data/precomputed-features-prod/%s' % pairs_to_check, parse_dates=True, index_col=0)
    # y = pd.read_csv('./data/precomputed-features-prod/%s_output' % pairs_to_check, parse_dates=True,
    #                                  index_col=0)

    X = training_features
    y = pd.Series(training_labels, name='OUTPUT').to_frame()

    make_estimation_boundary_plots(X, y, model, block_at_end=True)

    save_model(model, 'data/simple-forest.pkl')


def make_estimation_boundary_plots(X, y, model, block_at_end=True, lines_per_plot=20, abort_after=200):
    forest_pred = model.predict(X)

    result = np.zeros((model.n_estimators, X.shape[0]))
    for i, tree in enumerate(model.estimators_):
        result[i, :] = tree.predict(X)
    trees_predicts = result.mean(axis=0)
    trees_std = result.std(axis=0)

    for i in range(trees_predicts.shape[0]):
        if i > abort_after:
            break

        if i % lines_per_plot == 0:
            plt.figure()

        pred = trees_predicts[i]
        std = trees_std[i]
        act = y['OUTPUT'].iloc[i]

        left = pred - 1.96 * std
        right = pred + 1.96 * std

        plt.plot(pred, i, 'ro', c='r')
        plt.plot([left, right], [i, i], c='r')
        plt.plot(act, i, 'ro', c='g')

        if i % lines_per_plot == lines_per_plot - 1:
            plt.tight_layout()
            plt.show(block=False)

    xs = np.argsort(np.argsort(forest_pred))
    ys = np.argsort(np.argsort(y['OUTPUT'].values))

    plt.figure()
    plt.scatter(xs, ys)
    plt.xlabel('Predicted OOS Sharpe Ranking')
    plt.ylabel('Actual OOS Sharpe Ranking')
    plt.show(block=False)
    plt.figure()
    plt.scatter(forest_pred, y['OUTPUT'].values)
    plt.xlabel('Predicted OOS Sharpe')
    plt.ylabel('Actual OOS Sharpe')
    plt.show(block=False)

    import statsmodels.api as sm
    print(sm.OLS(xs, sm.add_constant(ys)).fit().summary())

    plt.show(block=block_at_end)

    return

if __name__ == '__main__':
    main()<|MERGE_RESOLUTION|>--- conflicted
+++ resolved
@@ -148,21 +148,10 @@
                      ft.sharpe_ratio_last_30_days, ft.sharpe_ratio_last_90_days,
                      ft.sharpe_ratio_last_150_days)
 
-<<<<<<< HEAD
-    # training_data_file = './data/training_data.csv'
-    training_data_file = './data/training_data_sharpe_3.csv'
-
-    pairs_pnls = pd.read_csv('./data/all-pairs.csv', parse_dates=True, index_col=0)
-    pairs_pnls = pairs_pnls['2013':]
-    pairs_pnls = preprocessing.filter_on_nb_trades(pairs_pnls, percent=0.3)  # filter strategies that have more than 30% of non trading days
-    # pairs_pnls = preprocessing.filter_on_rolling_sharpe(pairs_pnls, 4, window=126)
-    print('Remaining pairs to train: %s' % str(pairs_pnls.shape))
-=======
     training_data_file = './data/training_data.csv'
     strategy_pnls = pd.read_csv('./data/all-pairs.csv', parse_dates=True, index_col=0)
     strategy_pnls = strategy_pnls['2013':'2016']
     strategy_pnls = preprocessing.filter_on_nb_trades(strategy_pnls, percent=0.3)  # filter strategies that have more than 30% of non trading days
->>>>>>> 40cce6a9
 
     production_strategies_pnls = pd.read_csv('./data/production-strategies.csv', parse_dates=True, index_col=0)
     production_strategies_pnls = production_strategies_pnls['2013':'2016']
@@ -208,6 +197,8 @@
 
 
 def make_estimation_boundary_plots(X, y, model, block_at_end=True, lines_per_plot=20, abort_after=200):
+    import matplotlib.pyplot as plt
+
     forest_pred = model.predict(X)
 
     result = np.zeros((model.n_estimators, X.shape[0]))
