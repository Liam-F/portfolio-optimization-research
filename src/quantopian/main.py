import numpy as np
import pandas as pd
import preprocessing as pr
import features as ft
import os
import seaborn as sns
import matplotlib.pyplot as plt
from sklearn.ensemble import RandomForestClassifier, RandomForestRegressor
from sklearn.preprocessing import robust_scale, binarize
from sklearn.model_selection import train_test_split
from sklearn.metrics import f1_score, confusion_matrix, roc_curve, auc, r2_score

import tqdm

pd.set_option('display.width', 200)
sns.set_style('white')


def filter_pairs(pairs):
    return pr.filter_on_nb_trades(
        pr.filter_on_rolling_sharpe(pairs, 0.8, 252)
    )


def create_inputs(pairs, features_list):
    nb_strategies = pairs.shape[1]
    X = np.zeros((nb_strategies, len(features_list)))
    for i, strategy in enumerate(pairs.columns):
        X[i] = pr.compute_features(pairs['2013':'2014'][strategy], features_list)
    return X


def create_outputs(pairs):
    nb_strategies = pairs.shape[1]
    y = np.zeros((nb_strategies, 1))
    for i, strategy in enumerate(pairs.columns):
        y[i] = np.array([ft.sharpe_ratio(pairs['2015':'2015'][strategy])])
    return y


def plot_confusion_matrix(cm, classes,
                          normalize=False,
                          title='Confusion matrix',
                          cmap=plt.cm.Blues):
    """
    This function prints and plots the confusion matrix.
    Normalization can be applied by setting `normalize=True`.
    """
    plt.figure()
    plt.imshow(cm, interpolation='nearest', cmap=cmap)
    plt.title(title)
    plt.colorbar()
    tick_marks = np.arange(len(classes))
    plt.xticks(tick_marks, classes, rotation=45)
    plt.yticks(tick_marks, classes)

    if normalize:
        cm = cm.astype('float') / cm.sum(axis=1)[:, np.newaxis]
        print("Normalized confusion matrix")
    else:
        print('Confusion matrix, without normalization')

    confusion = pd.DataFrame(cm, index=classes, columns=classes)
    print(confusion)

    thresh = cm.max() / 2.
    import itertools
    for i, j in itertools.product(range(cm.shape[0]), range(cm.shape[1])):
        plt.text(j, i, cm[i, j],
                 horizontalalignment="center",
                 color="white" if cm[i, j] > thresh else "black")

    plt.tight_layout()
    plt.ylabel('True Sharpe (Out of Sample)')
    plt.xlabel('Predicted Sharpe (In Sample)')


def plot_feature_importance(features_list, forest):
    """
    This feature plots the features of a random forest ordered by their importance
    """
    importances = forest.feature_importances_
    std = np.std([tree.feature_importances_ for tree in forest.estimators_], axis=0)
    features_names = [features_list[i].__name__ for i in range(len(importances))]
    feature_importances = pd.Series(importances, features_names).rename(index={
        'annret': 'Annualized Return',
        'annvol': 'Annualized Volatility',
        'information_ratio': 'Information Ratio',
        'tail_ratio': 'Tail Ratio',
        'skewness': 'Skewness',
        'common_sense_ratio': 'Common Sense Ratio',
        'calmar_ratio': 'Calmar Ratio',
        'max_drawdown': 'Max Drawdown',
        'sharpe_ratio': 'In-Sample Sharpe Ratio',
        'drawdown_area': 'Drawdown Area',
        'sharpe_std': 'STD of In-Sample Sharpe Ratio',
        'sharpe_ratio_last_year': '12M Sharpe Ratio',
        'sharpe_ratio_last_30_days': '1M Sharpe Ratio',
        'sharpe_ratio_last_90_days': '3M Sharpe Ratio',
        'sharpe_ratio_last_150_days': '5M Sharpe Ratio',
        'sharpe_ratio_first_trimester': 'Sharpe Ratio 1st trimester',
        'sharpe_ratio_second_trimester': 'Sharpe Ratio 2nd trimester',
        'sharpe_ratio_third_trimester': 'Sharpe Ratio 3rd trimester',
        'sharpe_ratio_fourth_trimester': 'Sharpe Ratio 4th trimester',
        'sortino_ratio': 'Sortino',
        'trading_days': 'Trading Days (PnL != 0)',
        'kurtosis': 'Kurtosis',
        'drawdown_pct': 'Percentage of drawdown periods',
        'worst_drawdown_duration': 'Worst duration of drawdown'
    })
    plt.figure()
    feature_importances.sort_values().plot(kind='barh', xerr=std, title='Feature Importance')
    plt.tight_layout()


def classification_forest(X, y, features_list):
    groups = np.array([-9999, -1, 0, 0.5, 0.75, 1, 9999])
    groups = np.array([-9999, 0.5, 1, 9999])
    labels = np.arange(groups.shape[0] - 1)
    y = pd.cut(y, groups, labels=labels)

    print('Members per Group')
    print(y.value_counts())

    X_tr, X_te, y_tr, y_te = train_test_split(X, y, stratify=y, test_size=0.25, random_state=42)

    forest = RandomForestClassifier(n_estimators=100, random_state=43, class_weight='balanced_subsample')
    forest.fit(X_tr, y_tr)

    for roc_class in np.arange(0, groups.shape[0] - 1):
        test_predictions = forest.predict(X_te)
        bin_preds = test_predictions
        bin_preds_proba = forest.predict_proba(X_te)[:, roc_class]
        bin_y_te = y_te
        r_fpr, r_tpr, _ = roc_curve((bin_y_te == roc_class) * 1, bin_preds_proba)

        plt.figure()
        plt.title('Class (%s-%s]' % (groups[roc_class], groups[roc_class + 1]))
        r_auc = auc(r_fpr, r_tpr)
        plt.plot(r_fpr, r_tpr, label='AUC: %s' % r_auc)
        plt.legend()
        plt.show(block=False)

    print(f'F1 score: {f1_score(bin_y_te, bin_preds, average="macro")}')

    cm = confusion_matrix(bin_y_te, bin_preds)
    names = ['(%s, %s]' % (a, b) for a, b in zip(groups[:-1], groups[1:])]
    plot_confusion_matrix(cm, names)
    # Useful for comparisons when debugging
    result = y_te.to_frame('true').merge(pd.Series(test_predictions, index=y_te.index, name='pred').to_frame(),
                                         left_index=True, right_index=True)

    plot_feature_importance(features_list, forest)
    plt.show()


def regression_forest(X, y, features_list):
    X_tr, X_te, y_tr, y_te = train_test_split(X, y, test_size=0.25, random_state=42)

    forest = RandomForestRegressor(n_estimators=100, random_state=42)
    forest.fit(X_tr, y_tr)

    te_predictions = forest.predict(X_te).reshape(-1, 1)
    te_real_values = y_te.values.reshape(-1, 1)

    print(f'R2 score: {r2_score(te_real_values, te_predictions)}')

    g = sns.jointplot(te_predictions, te_real_values, kind='reg')
    g.ax_joint.plot([-7, 7], [-7, 7])

    # Classification metrics
    bin_preds = binarize(te_predictions)
    bin_real_values = binarize(te_real_values)

    print(f'F1 score: {f1_score(bin_real_values, bin_preds)}')
    print(f'Confusion matrix: {confusion_matrix(bin_real_values, bin_preds)}')

    plot_feature_importance(features_list, forest)
    plt.show()

    return forest


def select_n_best_predicted_strategies(model, pnl_pairs, features_list, n=100):
    strategy_list = pnl_pairs.columns
    X = create_inputs(pnl_pairs, features_list)

    predicted_sharpe = model.predict(X)
    strategy_sharpe_pairs = [(strategy, predicted_sharpe[i])
                             for i, strategy in enumerate(strategy_list)]

    strategy_sharpe_pairs.sort(key=lambda pair: pair[1], reverse=True)

    return strategy_sharpe_pairs[:n]


<<<<<<< HEAD
def optimize(features, pairs, normalize=True, standardize=False, start=252 * 2, frequency=1):
=======
def optimize(features, pairs, normalize=True, standardize=False, start=252*2, frequency=5):
>>>>>>> 989a5dd1
    dates = pairs.index

    result = []

    orig_pairs = pairs.copy()

    if standardize and normalize:
        raise Exception("Make up your mind. Standardize or normalize (natural language or).")

    # Should do it in the loop, but takes forever -.-'
    if normalize:
        pairs = pairs.copy().apply(lambda x: x / (np.max(x) - np.min(x)))

    if standardize:
        pairs = (pairs - pairs.mean()) / pairs.std()

    print('Running portfolio')
    for i in tqdm.tqdm(np.arange(start, dates.shape[0] - 1, frequency)):

        train_set = pairs[i - start:i]
        sharpes = train_set.mean() / train_set.std()

        # if normalize:
        #     train_set = train_set.apply(lambda x: x / (np.max(x) - np.min(x)))
        #
        # if standardize:
        #     train_set = (train_set - train_set.mean()) / train_set.std()

        selected_strategies = sharpes.sort_values(ascending=False).index[:20]

        for j in range(i, i + frequency):
            if j >= dates.shape[0] - 1:
                continue

            tomorrow = dates[j + 1]  # Select portfolio today, hold it tomorrow

            pnl = orig_pairs.loc[tomorrow, selected_strategies].sum()

            result.append([tomorrow, pnl])

    result = pd.DataFrame(result, columns=['Date', 'PnL']).set_index('Date')

    print(result.sort_values(by=['PnL']).head())

    result.cumsum().plot()

    plt.show()


def main():
    features_list = (ft.trading_days, ft.sharpe_ratio, ft.sharpe_ratio_last_year, ft.annret, ft.annvol,
                     ft.skewness, ft.kurtosis, ft.information_ratio,
                     ft.sharpe_std, ft.sortino_ratio, ft.drawdown_area, ft.max_drawdown, ft.calmar_ratio,
                     ft.tail_ratio, ft.common_sense_ratio,
                     ft.sharpe_ratio_last_30_days, ft.sharpe_ratio_last_90_days,
                     ft.sharpe_ratio_last_150_days)

    features_csv = './data/2017-08-08-filtered-pairs-features.csv'

    pairs = pd.read_csv('./data/2017-08-03-filtered-in-sample-pairs.csv', parse_dates=True, index_col=0)

    if not os.path.exists(features_csv):
        print('File %s does not exist, creating and saving' % features_csv)

        X = create_inputs(pairs, features_list)
        y = create_outputs(pairs)

        observations = pd.DataFrame(
            data=np.hstack([X, y]),
            columns=[f.__name__ for f in features_list] + ['OUTPUT'],
            index=pairs.columns
        ).dropna()
        observations = observations[np.all(np.isfinite(observations), axis=1)]

        observations_scaled = pd.DataFrame(
            data=robust_scale(observations),
            columns=observations.columns,
            index=observations.index
        )

        observations_scaled.to_csv(features_csv)
    else:
        print('File %s exists!' % features_csv)
        observations_scaled = pd.read_csv(features_csv, index_col=0)

    # Throw out observations which are more than 4 standard deviations away from the mean
    # Note: doesn't really matter for Random Forests
    # observations_scaled = observations_scaled[np.all(observations_scaled.abs() <= 4, axis=1)]

    X = observations_scaled.drop(['OUTPUT'], axis=1)
    y = observations_scaled['OUTPUT']

    # classification_forest(X, y, features_list)
    regression_forest(X, y, features_list)

    # optimize(observations_scaled, pairs)


if __name__ == '__main__':
    main()<|MERGE_RESOLUTION|>--- conflicted
+++ resolved
@@ -194,11 +194,7 @@
     return strategy_sharpe_pairs[:n]
 
 
-<<<<<<< HEAD
-def optimize(features, pairs, normalize=True, standardize=False, start=252 * 2, frequency=1):
-=======
-def optimize(features, pairs, normalize=True, standardize=False, start=252*2, frequency=5):
->>>>>>> 989a5dd1
+def optimize(features, pairs, normalize=True, standardize=False, start=252 * 2, frequency=5):
     dates = pairs.index
 
     result = []
